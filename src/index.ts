/*!
Copyright (c) 2023 Paul Miller (paulmillr.com)
The library paulmillr-qr is dual-licensed under the Apache 2.0 OR MIT license.
You can select a license of your choice.
Licensed under the Apache License, Version 2.0 (the "License");
you may not use this file except in compliance with the License.
You may obtain a copy of the License at

    http://www.apache.org/licenses/LICENSE-2.0

Unless required by applicable law or agreed to in writing, software
distributed under the License is distributed on an "AS IS" BASIS,
WITHOUT WARRANTIES OR CONDITIONS OF ANY KIND, either express or implied.
See the License for the specific language governing permissions and
limitations under the License.
*/

/**
 * Main entry point for QR code encoding.
 * Check out decode.ts for decoding (reading).
 * @module
 * @example
```js
import encodeQR from '@paulmillr/qr';
const txt = 'Hello world';
const ascii = encodeQR(txt, 'ascii'); // Not all fonts are supported
const terminalFriendly = encodeQR(txt, 'term'); // 2x larger, all fonts are OK
const gifBytes = encodeQR(txt, 'gif'); // Uncompressed GIF
const svgElement = encodeQR(txt, 'svg'); // SVG vector image element
const array = encodeQR(txt, 'raw'); // 2d array for canvas or other libs
// import decodeQR from '@paulmillr/qr/decode';
```
 */

<<<<<<< HEAD
// Import necessary items from core_utils
import {
  Bitmap,
  info,
  utils, // utils object contains most needed functions now
  validateVersion, // Exported directly
  bin, // Exported directly
  interleave, // Exported directly
  drawTemplate, // Exported directly
  zigzag, // Exported directly
  penalty, // Exported directly
  // best is available via utils.best
  PATTERNS, // Exported directly
  ECMode, // Exported directly
  Encoding, // Exported directly
  validateECC, // Exported directly
  validateEncoding, // Exported directly
  validateMask, // Exported directly
  type ErrorCorrection,
  type EncodingType,
  type Version,
  type Mask,
  type Point, // Exported directly
  type Size, // Exported directly
  type Image, // Exported directly
  // Coder is likely not needed directly here, but re-exported below if necessary
} from './core_utils.js';

// Import general utilities only if NOT available via core_utils.utils
// utf8ToBytes is available via utils_general but also exported in core_utils.utils? Check core_utils.
// It seems utf8ToBytes is imported but not re-exported by core_utils.utils. Let's import it.
import { utf8ToBytes } from './utils_general.js';

// Export 2LQR specific functions and types
export { encode2LQR } from './dual/encoder.js';
export type { Encode2LQROptions, PatternMap } from './dual/encoder.js';
// Export 2LQR decoder function and types
export { decode2LQR } from './dual/decoder.js';
export type { Decode2LQROptions, Decode2LQRResult } from './dual/decoder.js';

// Export standard decoder function
export { decodeQR } from './decode.js';
export type { DecodeOpts } from './decode.js'; // Export decoder options type

// Re-export core types and classes needed by external users
export { Bitmap }; // Add Bitmap export
export type { ErrorCorrection, Version, Mask, EncodingType, Point, Size, Image };

// --- Main Encoding Logic --- (Depends on functions imported above)
=======
// We do not use newline escape code directly in strings because it's not parser-friendly
const chCodes = { newline: 10, reset: 27 };

export interface Coder<F, T> {
  encode(from: F): T;
  decode(to: T): F;
}

function assertNumber(n: number) {
  if (!Number.isSafeInteger(n)) throw new Error(`integer expected: ${n}`);
}

function validateVersion(ver: Version): void {
  if (!Number.isSafeInteger(ver) || ver < 1 || ver > 40)
    throw new Error(`Invalid version=${ver}. Expected number [1..40]`);
}

function bin(dec: number, pad: number): string {
  return dec.toString(2).padStart(pad, '0');
}

function mod(a: number, b: number): number {
  const result = a % b;
  return result >= 0 ? result : b + result;
}

function fillArr<T>(length: number, val: T): T[] {
  return new Array(length).fill(val);
}

/**
 * Interleaves byte blocks.
 * @param blocks [[1, 2, 3], [4, 5, 6]]
 * @returns [1, 4, 2, 5, 3, 6]
 */
function interleaveBytes(...blocks: Uint8Array[]): Uint8Array {
  let len = 0;
  for (const b of blocks) len = Math.max(len, b.length);
  const res = [];
  for (let i = 0; i < len; i++) {
    for (const b of blocks) {
      if (i >= b.length) continue; // outside of block, skip
      res.push(b[i]);
    }
  }
  return new Uint8Array(res);
}

function includesAt<T>(lst: T[], pattern: T[], index: number): boolean {
  if (index < 0 || index + pattern.length > lst.length) return false;
  for (let i = 0; i < pattern.length; i++) if (pattern[i] !== lst[index + i]) return false;
  return true;
}
// Optimize for minimal score/penalty
function best<T>(): {
  add(score: number, value: T): void;
  get: () => T | undefined;
  score: () => number;
} {
  let best: T | undefined;
  let bestScore = Infinity;
  return {
    add(score: number, value: T): void {
      if (score >= bestScore) return;
      best = value;
      bestScore = score;
    },
    get: (): T | undefined => best,
    score: (): number => bestScore,
  };
}

// Based on https://github.com/paulmillr/scure-base/blob/main/index.ts
function alphabet(
  alphabet: string
): Coder<number[], string[]> & { has: (char: string) => boolean } {
  return {
    has: (char: string) => alphabet.includes(char),
    decode: (input: string[]) => {
      if (!Array.isArray(input) || (input.length && typeof input[0] !== 'string'))
        throw new Error('alphabet.decode input should be array of strings');
      return input.map((letter) => {
        if (typeof letter !== 'string')
          throw new Error(`alphabet.decode: not string element=${letter}`);
        const index = alphabet.indexOf(letter);
        if (index === -1) throw new Error(`Unknown letter: "${letter}". Allowed: ${alphabet}`);
        return index;
      });
    },
    encode: (digits: number[]) => {
      if (!Array.isArray(digits) || (digits.length && typeof digits[0] !== 'number'))
        throw new Error('alphabet.encode input should be an array of numbers');
      return digits.map((i) => {
        assertNumber(i);
        if (i < 0 || i >= alphabet.length)
          throw new Error(`Digit index outside alphabet: ${i} (alphabet: ${alphabet.length})`);
        return alphabet[i];
      });
    },
  };
}

/*
Basic bitmap structure for two colors (black & white) small images.
- undefined is used as a marker whether cell was written or not
- Internal array structure:
  boolean?[y][x], where Y is row and X is column (similar to cartesian system):
     ____X
    |
  Y |
- For most `draw` calls, structure is mutable. Reason for this:
  it would be wasteful to copy full nested array structure on a single cell change
- Nested structure is easy to work with, but it can be flattened for performance
- There can be memory-efficient way to store bitmap (numbers), however, most operations
  will work on a single bit anyway. It will only reduce storage without
  significant performance impact, but will increase code complexity
*/
export type Point = { x: number; y: number };
export type Size = { height: number; width: number };
export type Image = Size & { data: Uint8Array | Uint8ClampedArray | number[] };
type DrawValue = boolean | undefined; // undefined=not written, true=foreground, false=background
// value or fn returning value based on coords
type DrawFn = DrawValue | ((c: Point, curr: DrawValue) => DrawValue);
type ReadFn = (c: Point, curr: DrawValue) => void;
export class Bitmap {
  private static size(size: Size | number, limit?: Size) {
    if (typeof size === 'number') size = { height: size, width: size };
    if (!Number.isSafeInteger(size.height) && size.height !== Infinity)
      throw new Error(`Bitmap: invalid height=${size.height} (${typeof size.height})`);
    if (!Number.isSafeInteger(size.width) && size.width !== Infinity)
      throw new Error(`Bitmap: invalid width=${size.width} (${typeof size.width})`);
    if (limit !== undefined) {
      // Clamp length, so it won't overflow, also allows to use Infinity, so we draw until end
      size = {
        width: Math.min(size.width, limit.width),
        height: Math.min(size.height, limit.height),
      };
    }
    return size;
  }
  static fromString(s: string): Bitmap {
    // Remove linebreaks on start and end, so we draw in `` section
    s = s.replace(/^\n+/g, '').replace(/\n+$/g, '');
    const lines = s.split(String.fromCharCode(chCodes.newline));
    const height = lines.length;
    const data = new Array(height);
    let width: number | undefined;
    for (const line of lines) {
      const row = line.split('').map((i) => {
        if (i === 'X') return true;
        if (i === ' ') return false;
        if (i === '?') return undefined;
        throw new Error(`Bitmap.fromString: unknown symbol=${i}`);
      });
      if (width && row.length !== width)
        throw new Error(`Bitmap.fromString different row sizes: width=${width} cur=${row.length}`);
      width = row.length;
      data.push(row);
    }
    if (!width) width = 0;
    return new Bitmap({ height, width }, data);
  }

  data: DrawValue[][];
  height: number;
  width: number;
  constructor(size: Size | number, data?: DrawValue[][]) {
    const { height, width } = Bitmap.size(size);
    this.data = data || Array.from({ length: height }, () => fillArr(width, undefined));
    this.height = height;
    this.width = width;
  }
  point(p: Point): DrawValue {
    return this.data[p.y][p.x];
  }
  isInside(p: Point): boolean {
    return 0 <= p.x && p.x < this.width && 0 <= p.y && p.y < this.height;
  }
  size(offset?: Point | number): {
    height: number;
    width: number;
  } {
    if (!offset) return { height: this.height, width: this.width };
    const { x, y } = this.xy(offset);
    return { height: this.height - y, width: this.width - x };
  }
  private xy(c: Point | number) {
    if (typeof c === 'number') c = { x: c, y: c };
    if (!Number.isSafeInteger(c.x)) throw new Error(`Bitmap: invalid x=${c.x}`);
    if (!Number.isSafeInteger(c.y)) throw new Error(`Bitmap: invalid y=${c.y}`);
    // Do modulo, so we can use negative positions
    c.x = mod(c.x, this.width);
    c.y = mod(c.y, this.height);
    return c;
  }
  // Basically every operation can be represented as rect
  rect(c: Point | number, size: Size | number, value: DrawFn): this {
    const { x, y } = this.xy(c);
    const { height, width } = Bitmap.size(size, this.size({ x, y }));
    for (let yPos = 0; yPos < height; yPos++) {
      for (let xPos = 0; xPos < width; xPos++) {
        // NOTE: we use give function relative coordinates inside box
        this.data[y + yPos][x + xPos] =
          typeof value === 'function'
            ? value({ x: xPos, y: yPos }, this.data[y + yPos][x + xPos])
            : value;
      }
    }
    return this;
  }
  // returns rectangular part of bitmap
  rectRead(c: Point | number, size: Size | number, fn: ReadFn): this {
    return this.rect(c, size, (c, cur) => {
      fn(c, cur);
      return cur;
    });
  }
  // Horizontal & vertical lines
  hLine(c: Point | number, len: number, value: DrawFn): this {
    return this.rect(c, { width: len, height: 1 }, value);
  }
  vLine(c: Point | number, len: number, value: DrawFn): this {
    return this.rect(c, { width: 1, height: len }, value);
  }
  // add border
  border(border = 2, value: DrawValue): Bitmap {
    const height = this.height + 2 * border;
    const width = this.width + 2 * border;
    const v = fillArr(border, value);
    const h: DrawValue[][] = Array.from({ length: border }, () => fillArr(width, value));
    return new Bitmap({ height, width }, [...h, ...this.data.map((i) => [...v, ...i, ...v]), ...h]);
  }
  // Embed another bitmap on coordinates
  embed(c: Point | number, bm: Bitmap): this {
    return this.rect(c, bm.size(), ({ x, y }) => bm.data[y][x]);
  }
  // returns rectangular part of bitmap
  rectSlice(c: Point | number, size: Size | number = this.size()): Bitmap {
    const rect = new Bitmap(Bitmap.size(size, this.size(this.xy(c))));
    this.rect(c, size, ({ x, y }, cur) => (rect.data[y][x] = cur));
    return rect;
  }
  // Change shape, replace rows with columns (data[y][x] -> data[x][y])
  inverse(): Bitmap {
    const { height, width } = this;
    const res = new Bitmap({ height: width, width: height });
    return res.rect({ x: 0, y: 0 }, Infinity, ({ x, y }) => this.data[x][y]);
  }
  // Each pixel size is multiplied by factor
  scale(factor: number): Bitmap {
    if (!Number.isSafeInteger(factor) || factor > 1024)
      throw new Error(`invalid scale factor: ${factor}`);
    const { height, width } = this;
    const res = new Bitmap({ height: factor * height, width: factor * width });
    return res.rect(
      { x: 0, y: 0 },
      Infinity,
      ({ x, y }) => this.data[Math.floor(y / factor)][Math.floor(x / factor)]
    );
  }
  clone(): Bitmap {
    const res = new Bitmap(this.size());
    return res.rect({ x: 0, y: 0 }, this.size(), ({ x, y }) => this.data[y][x]);
  }
  // Ensure that there is no undefined values left
  assertDrawn(): void {
    this.rectRead(0, Infinity, (_, cur) => {
      if (typeof cur !== 'boolean') throw new Error(`Invalid color type=${typeof cur}`);
    });
  }
  // Simple string representation for debugging
  toString(): string {
    return this.data
      .map((i) => i.map((j) => (j === undefined ? '?' : j ? 'X' : ' ')).join(''))
      .join(String.fromCharCode(chCodes.newline));
  }
  toASCII(): string {
    const { height, width, data } = this;
    let out = '';
    // Terminal character height is x2 of character width, so we process two rows of bitmap
    // to produce one row of ASCII
    for (let y = 0; y < height; y += 2) {
      for (let x = 0; x < width; x++) {
        const first = data[y][x];
        const second = y + 1 >= height ? true : data[y + 1][x]; // if last row outside bitmap, make it black
        if (!first && !second)
          out += '█'; // both rows white (empty)
        else if (!first && second)
          out += '▀'; // top row white
        else if (first && !second)
          out += '▄'; // down row white
        else if (first && second) out += ' '; // both rows black
      }
      out += String.fromCharCode(chCodes.newline);
    }
    return out;
  }
  toTerm(): string {
    const cc = String.fromCharCode(chCodes.reset);
    const reset = cc + '[0m';
    const whiteBG = cc + '[1;47m  ' + reset;
    const darkBG = cc + `[40m  ` + reset;
    return this.data
      .map((i) => i.map((j) => (j ? darkBG : whiteBG)).join(''))
      .join(String.fromCharCode(chCodes.newline));
  }
  toSVG(optimize = true): string {
    let out = `<svg viewBox="0 0 ${this.width} ${this.height}" xmlns="http://www.w3.org/2000/svg">`;
    // Construct optimized SVG path data.
    let pathData = '';
    let prevPoint: Point | undefined;
    this.rectRead(0, Infinity, (point, val) => {
      if (!val) return;
      const { x, y } = point;

      if (!optimize) {
        out += `<rect x="${x}" y="${y}" width="1" height="1" />`;
        return;
      }

      // https://developer.mozilla.org/en-US/docs/Web/SVG/Reference/Attribute/d#path_commands

      // Determine the shortest way to represent the initial cursor movement.
      // M - Move cursor (without drawing) to absolute coordinate pair.
      let m = `M${x} ${y}`;
      // Only allow using the relative cursor move command if previous points
      // were drawn.
      if (prevPoint) {
        // m - Move cursor (without drawing) to relative coordinate pair.
        const relM = `m${x - prevPoint.x} ${y - prevPoint.y}`;
        if (relM.length <= m.length) m = relM;
      }

      // Determine the shortest way to represent the cell's bottom line draw.
      // H - Draw line from cursor position to absolute x coordinate.
      // h - Draw line from cursor position to relative x coordinate.
      const bH = x < 10 ? `H${x}` : 'h-1';

      // v - Draw line from cursor position to relative y coordinate.
      // Z - Close path (draws line from cursor position to M coordinate).
      pathData += `${m}h1v1${bH}Z`;
      prevPoint = point;
    });
    if (optimize) out += `<path d="${pathData}"/>`;
    out += `</svg>`;
    return out;
  }
  toGIF(): Uint8Array {
    // NOTE: Small, but inefficient implementation.
    // Uses 1 byte per pixel.
    const u16le = (i: number) => [i & 0xff, (i >>> 8) & 0xff];
    const dims = [...u16le(this.width), ...u16le(this.height)];
    const data: number[] = [];
    this.rectRead(0, Infinity, (_, cur) => data.push(+(cur === true)));
    const N = 126; // Block size
    // prettier-ignore
    const bytes = [
      0x47, 0x49, 0x46, 0x38, 0x37, 0x61, ...dims, 0xf6, 0x00, 0x00, 0xff, 0xff, 0xff,
      ...fillArr(3 * 127, 0x00), 0x2c, 0x00, 0x00, 0x00, 0x00, ...dims, 0x00, 0x07
    ];
    const fullChunks = Math.floor(data.length / N);
    // Full blocks
    for (let i = 0; i < fullChunks; i++)
      bytes.push(N + 1, 0x80, ...data.slice(N * i, N * (i + 1)).map((i) => +i));
    // Remaining bytes
    bytes.push((data.length % N) + 1, 0x80, ...data.slice(fullChunks * N).map((i) => +i));
    bytes.push(0x01, 0x81, 0x00, 0x3b);
    return new Uint8Array(bytes);
  }
  toImage(isRGB = false): Image {
    const { height, width } = this.size();
    const data = new Uint8Array(height * width * (isRGB ? 3 : 4));
    let i = 0;
    for (let y = 0; y < height; y++) {
      for (let x = 0; x < width; x++) {
        const value = !!this.data[y][x] ? 0 : 255;
        data[i++] = value;
        data[i++] = value;
        data[i++] = value;
        if (!isRGB) data[i++] = 255; // alpha channel
      }
    }
    return { height, width, data };
  }
}
// End of utils

// Runtime type-checking
/** Error correction mode. low: 7%, medium: 15%, quartile: 25%, high: 30% */
export const ECMode = ['low', 'medium', 'quartile', 'high'] as const;
/** Error correction mode. */
export type ErrorCorrection = (typeof ECMode)[number];
/** QR Code version. */
export type Version = number; // 1..40
/** QR Code mask type */
export type Mask = (0 | 1 | 2 | 3 | 4 | 5 | 6 | 7) & keyof typeof PATTERNS; // 0..7
/** QR Code encoding */
export const Encoding = ['numeric', 'alphanumeric', 'byte', 'kanji', 'eci'] as const;
/** QR Code encoding type */
export type EncodingType = (typeof Encoding)[number];

// Various constants & tables
// prettier-ignore
const BYTES = [
// 1,  2,  3,   4,   5,   6,   7,   8,   9,  10,  11,  12,  13,  14,  15,  16,  17,  18,  19,   20,
  26, 44, 70, 100, 134, 172, 196, 242, 292, 346, 404, 466, 532, 581, 655, 733, 815, 901, 991, 1085,
//  21,   22,   23,   24,   25,   26,   27,   28,   29,   30,   31,   32,   33,   34,   35,   36,   37,   38,   39,   40
  1156, 1258, 1364, 1474, 1588, 1706, 1828, 1921, 2051, 2185, 2323, 2465, 2611, 2761, 2876, 3034, 3196, 3362, 3532, 3706,
];
// prettier-ignore
const WORDS_PER_BLOCK = {
  // Version 1,  2,  3,  4,  5,  6,  7,  8,  9, 10, 11, 12, 13, 14, 15, 16, 17, 18, 19, 20, 21, 22, 23, 24, 25, 26, 27, 28, 29, 30, 31, 32, 33, 34, 35, 36, 37, 38, 39, 40
  low:      [7,  10, 15, 20, 26, 18, 20, 24, 30, 18, 20, 24, 26, 30, 22, 24, 28, 30, 28, 28, 28, 28, 30, 30, 26, 28, 30, 30, 30, 30, 30, 30, 30, 30, 30, 30, 30, 30, 30, 30],
  medium:   [10, 16, 26, 18, 24, 16, 18, 22, 22, 26, 30, 22, 22, 24, 24, 28, 28, 26, 26, 26, 26, 28, 28, 28, 28, 28, 28, 28, 28, 28, 28, 28, 28, 28, 28, 28, 28, 28, 28, 28],
  quartile: [13, 22, 18, 26, 18, 24, 18, 22, 20, 24, 28, 26, 24, 20, 30, 24, 28, 28, 26, 30, 28, 30, 30, 30, 30, 28, 30, 30, 30, 30, 30, 30, 30, 30, 30, 30, 30, 30, 30, 30],
  high:    [17, 28, 22, 16, 22, 28, 26, 26, 24, 28, 24, 28, 22, 24, 24, 30, 28, 28, 26, 28, 30, 24, 30, 30, 30, 30, 30, 30, 30, 30, 30, 30, 30, 30, 30, 30, 30, 30, 30, 30],
};
// prettier-ignore
const ECC_BLOCKS = {
	// Version   1, 2, 3, 4, 5, 6, 7, 8, 9,10, 11, 12, 13, 14, 15, 16, 17, 18, 19, 20, 21, 22, 23, 24, 25, 26, 27, 28, 29, 30, 31, 32, 33, 34, 35, 36, 37, 38, 39, 40
	low:      [  1, 1, 1, 1, 1, 2, 2, 2, 2, 4,  4,  4,  4,  4,  6,  6,  6,  6,  7,  8,  8,  9,  9, 10, 12, 12, 12, 13, 14, 15, 16, 17, 18, 19, 19, 20, 21, 22, 24, 25],
	medium:   [  1, 1, 1, 2, 2, 4, 4, 4, 5, 5,  5,  8,  9,  9, 10, 10, 11, 13, 14, 16, 17, 17, 18, 20, 21, 23, 25, 26, 28, 29, 31, 33, 35, 37, 38, 40, 43, 45, 47, 49],
	quartile: [  1, 1, 2, 2, 4, 4, 6, 6, 8, 8,  8, 10, 12, 16, 12, 17, 16, 18, 21, 20, 23, 23, 25, 27, 29, 34, 34, 35, 38, 40, 43, 45, 48, 51, 53, 56, 59, 62, 65, 68],
	high:    [  1, 1, 2, 4, 4, 4, 5, 6, 8, 8, 11, 11, 16, 16, 18, 16, 19, 21, 25, 25, 25, 34, 30, 32, 35, 37, 40, 42, 45, 48, 51, 54, 57, 60, 63, 66, 70, 74, 77, 81],
};

const info = {
  size: {
    encode: (ver: Version) => 21 + 4 * (ver - 1), // ver1 = 21, ver40=177 blocks
    decode: (size: number) => (size - 17) / 4,
  } as Coder<Version, number>,
  sizeType: (ver: Version) => Math.floor((ver + 7) / 17),
  // Based on https://codereview.stackexchange.com/questions/74925/algorithm-to-generate-this-alignment-pattern-locations-table-for-qr-codes
  alignmentPatterns(ver: Version) {
    if (ver === 1) return [];
    const first = 6;
    const last = info.size.encode(ver) - first - 1;
    const distance = last - first;
    const count = Math.ceil(distance / 28);
    let interval = Math.floor(distance / count);
    if (interval % 2) interval += 1;
    else if ((distance % count) * 2 >= count) interval += 2;
    const res = [first];
    for (let m = 1; m < count; m++) res.push(last - (count - m) * interval);
    res.push(last);
    return res;
  },
  ECCode: {
    low: 0b01,
    medium: 0b00,
    quartile: 0b11,
    high: 0b10,
  } as Record<ErrorCorrection, number>,
  formatMask: 0b101010000010010,
  formatBits(ecc: ErrorCorrection, maskIdx: Mask) {
    const data = (info.ECCode[ecc] << 3) | maskIdx;
    let d = data;
    for (let i = 0; i < 10; i++) d = (d << 1) ^ ((d >> 9) * 0b10100110111);
    return ((data << 10) | d) ^ info.formatMask;
  },
  versionBits(ver: Version) {
    let d = ver;
    for (let i = 0; i < 12; i++) d = (d << 1) ^ ((d >> 11) * 0b1111100100101);
    return (ver << 12) | d;
  },
  alphabet: {
    numeric: alphabet('0123456789'),
    alphanumerc: alphabet('0123456789ABCDEFGHIJKLMNOPQRSTUVWXYZ $%*+-./:'),
  }, // as Record<EncodingType, ReturnType<typeof alphabet>>,
  lengthBits(ver: Version, type: EncodingType) {
    const table: Record<EncodingType, [number, number, number]> = {
      numeric: [10, 12, 14],
      alphanumeric: [9, 11, 13],
      byte: [8, 16, 16],
      kanji: [8, 10, 12],
      eci: [0, 0, 0],
    };
    return table[type][info.sizeType(ver)];
  },
  modeBits: {
    numeric: '0001',
    alphanumeric: '0010',
    byte: '0100',
    kanji: '1000',
    eci: '0111',
  },
  capacity(ver: Version, ecc: ErrorCorrection) {
    const bytes = BYTES[ver - 1];
    const words = WORDS_PER_BLOCK[ecc][ver - 1];
    const numBlocks = ECC_BLOCKS[ecc][ver - 1];
    const blockLen = Math.floor(bytes / numBlocks) - words;
    const shortBlocks = numBlocks - (bytes % numBlocks);
    return {
      words,
      numBlocks,
      shortBlocks,
      blockLen,
      capacity: (bytes - words * numBlocks) * 8,
      total: (words + blockLen) * numBlocks + numBlocks - shortBlocks,
    };
  },
};

const PATTERNS: readonly ((x: number, y: number) => boolean)[] = [
  (x, y) => (x + y) % 2 == 0,
  (_x, y) => y % 2 == 0,
  (x, _y) => x % 3 == 0,
  (x, y) => (x + y) % 3 == 0,
  (x, y) => (Math.floor(y / 2) + Math.floor(x / 3)) % 2 == 0,
  (x, y) => ((x * y) % 2) + ((x * y) % 3) == 0,
  (x, y) => (((x * y) % 2) + ((x * y) % 3)) % 2 == 0,
  (x, y) => (((x + y) % 2) + ((x * y) % 3)) % 2 == 0,
] as const;

// Galois field && reed-solomon encoding
const GF = {
  tables: ((p_poly) => {
    const exp = fillArr(256, 0);
    const log = fillArr(256, 0);
    for (let i = 0, x = 1; i < 256; i++) {
      exp[i] = x;
      log[x] = i;
      x <<= 1;
      if (x & 0x100) x ^= p_poly;
    }
    return { exp, log };
  })(0x11d),
  exp: (x: number) => GF.tables.exp[x],
  log(x: number) {
    if (x === 0) throw new Error(`GF.log: invalid arg=${x}`);
    return GF.tables.log[x] % 255;
  },
  mul(x: number, y: number) {
    if (x === 0 || y === 0) return 0;
    return GF.tables.exp[(GF.tables.log[x] + GF.tables.log[y]) % 255];
  },
  add: (x: number, y: number) => x ^ y,
  pow: (x: number, e: number) => GF.tables.exp[(GF.tables.log[x] * e) % 255],
  inv(x: number) {
    if (x === 0) throw new Error(`GF.inverse: invalid arg=${x}`);
    return GF.tables.exp[255 - GF.tables.log[x]];
  },
  polynomial(poly: number[]) {
    if (poly.length == 0) throw new Error('GF.polymomial: invalid length');
    if (poly[0] !== 0) return poly;
    // Strip leading zeros
    let i = 0;
    for (; i < poly.length - 1 && poly[i] == 0; i++);
    return poly.slice(i);
  },
  monomial(degree: number, coefficient: number) {
    if (degree < 0) throw new Error(`GF.monomial: invalid degree=${degree}`);
    if (coefficient == 0) return [0];
    let coefficients = fillArr(degree + 1, 0);
    coefficients[0] = coefficient;
    return GF.polynomial(coefficients);
  },
  degree: (a: number[]) => a.length - 1,
  coefficient: (a: any, degree: number) => a[GF.degree(a) - degree],
  mulPoly(a: number[], b: number[]) {
    if (a[0] === 0 || b[0] === 0) return [0];
    const res = fillArr(a.length + b.length - 1, 0);
    for (let i = 0; i < a.length; i++) {
      for (let j = 0; j < b.length; j++) {
        res[i + j] = GF.add(res[i + j], GF.mul(a[i], b[j]));
      }
    }
    return GF.polynomial(res);
  },
  mulPolyScalar(a: number[], scalar: number) {
    if (scalar == 0) return [0];
    if (scalar == 1) return a;
    const res = fillArr(a.length, 0);
    for (let i = 0; i < a.length; i++) res[i] = GF.mul(a[i], scalar);
    return GF.polynomial(res);
  },
  mulPolyMonomial(a: number[], degree: number, coefficient: number) {
    if (degree < 0) throw new Error('GF.mulPolyMonomial: invalid degree');
    if (coefficient == 0) return [0];
    const res = fillArr(a.length + degree, 0);
    for (let i = 0; i < a.length; i++) res[i] = GF.mul(a[i], coefficient);
    return GF.polynomial(res);
  },
  addPoly(a: number[], b: number[]) {
    if (a[0] === 0) return b;
    if (b[0] === 0) return a;
    let smaller = a;
    let larger = b;
    if (smaller.length > larger.length) [smaller, larger] = [larger, smaller];
    let sumDiff = fillArr(larger.length, 0);
    let lengthDiff = larger.length - smaller.length;
    let s = larger.slice(0, lengthDiff);
    for (let i = 0; i < s.length; i++) sumDiff[i] = s[i];
    for (let i = lengthDiff; i < larger.length; i++)
      sumDiff[i] = GF.add(smaller[i - lengthDiff], larger[i]);
    return GF.polynomial(sumDiff);
  },
  remainderPoly(data: number[], divisor: number[]) {
    const out = Array.from(data);
    for (let i = 0; i < data.length - divisor.length + 1; i++) {
      const elm = out[i];
      if (elm === 0) continue;
      for (let j = 1; j < divisor.length; j++) {
        if (divisor[j] !== 0) out[i + j] = GF.add(out[i + j], GF.mul(divisor[j], elm));
      }
    }
    return out.slice(data.length - divisor.length + 1, out.length);
  },
  divisorPoly(degree: number) {
    let g = [1];
    for (let i = 0; i < degree; i++) g = GF.mulPoly(g, [1, GF.pow(2, i)]);
    return g;
  },
  evalPoly(poly: any, a: number) {
    if (a == 0) return GF.coefficient(poly, 0); // Just return the x^0 coefficient
    let res = poly[0];
    for (let i = 1; i < poly.length; i++) res = GF.add(GF.mul(a, res), poly[i]);
    return res;
  },
  // TODO: cleanup
  euclidian(a: number[], b: number[], R: number) {
    // Force degree(a) >= degree(b)
    if (GF.degree(a) < GF.degree(b)) [a, b] = [b, a];
    let rLast = a;
    let r = b;
    let tLast = [0];
    let t = [1];
    // while degree of Ri ≥ t/2
    while (2 * GF.degree(r) >= R) {
      let rLastLast = rLast;
      let tLastLast = tLast;
      rLast = r;
      tLast = t;
      if (rLast[0] === 0) throw new Error('rLast[0] === 0');
      r = rLastLast;

      let q = [0];
      const dltInverse = GF.inv(rLast[0]);
      while (GF.degree(r) >= GF.degree(rLast) && r[0] !== 0) {
        const degreeDiff = GF.degree(r) - GF.degree(rLast);
        const scale = GF.mul(r[0], dltInverse);
        q = GF.addPoly(q, GF.monomial(degreeDiff, scale));
        r = GF.addPoly(r, GF.mulPolyMonomial(rLast, degreeDiff, scale));
      }
      q = GF.mulPoly(q, tLast);
      t = GF.addPoly(q, tLastLast);
      if (GF.degree(r) >= GF.degree(rLast))
        throw new Error(`Division failed r: ${r}, rLast: ${rLast}`);
    }
    const sigmaTildeAtZero = GF.coefficient(t, 0);
    if (sigmaTildeAtZero == 0) throw new Error('sigmaTilde(0) was zero');
    const inverse = GF.inv(sigmaTildeAtZero);
    return [GF.mulPolyScalar(t, inverse), GF.mulPolyScalar(r, inverse)];
  },
};

function RS(eccWords: number): Coder<Uint8Array, Uint8Array> {
  return {
    encode(from: Uint8Array) {
      const d = GF.divisorPoly(eccWords);
      const pol = Array.from(from);
      pol.push(...d.slice(0, -1).fill(0));
      return Uint8Array.from(GF.remainderPoly(pol, d));
    },
    decode(to: Uint8Array) {
      const res = to.slice();
      const poly = GF.polynomial(Array.from(to));
      // Find errors
      let syndrome = fillArr(eccWords, 0);
      let hasError = false;
      for (let i = 0; i < eccWords; i++) {
        const evl = GF.evalPoly(poly, GF.exp(i));
        syndrome[syndrome.length - 1 - i] = evl;
        if (evl !== 0) hasError = true;
      }
      if (!hasError) return res;
      syndrome = GF.polynomial(syndrome);
      const monomial = GF.monomial(eccWords, 1);
      const [errorLocator, errorEvaluator] = GF.euclidian(monomial, syndrome, eccWords);
      // Error locations
      const locations = fillArr(GF.degree(errorLocator), 0);
      let e = 0;
      for (let i = 1; i < 256 && e < locations.length; i++) {
        if (GF.evalPoly(errorLocator, i) === 0) locations[e++] = GF.inv(i);
      }
      if (e !== locations.length) throw new Error('RS.decode: invalid errors number');
      for (let i = 0; i < locations.length; i++) {
        const pos = res.length - 1 - GF.log(locations[i]);
        if (pos < 0) throw new Error('RS.decode: invalid error location');
        const xiInverse = GF.inv(locations[i]);
        let denominator = 1;
        for (let j = 0; j < locations.length; j++) {
          if (i === j) continue;
          denominator = GF.mul(denominator, GF.add(1, GF.mul(locations[j], xiInverse)));
        }
        res[pos] = GF.add(
          res[pos],
          GF.mul(GF.evalPoly(errorEvaluator, xiInverse), GF.inv(denominator))
        );
      }
      return res;
    },
  };
}

// Interleaves blocks
function interleave(ver: Version, ecc: ErrorCorrection): Coder<Uint8Array, Uint8Array> {
  const { words, shortBlocks, numBlocks, blockLen, total } = info.capacity(ver, ecc);
  const rs = RS(words);
  return {
    encode(bytes: Uint8Array) {
      // Add error correction to bytes
      const blocks: Uint8Array[] = [];
      const eccBlocks: Uint8Array[] = [];
      for (let i = 0; i < numBlocks; i++) {
        const isShort = i < shortBlocks;
        const len = blockLen + (isShort ? 0 : 1);
        blocks.push(bytes.subarray(0, len));
        eccBlocks.push(rs.encode(bytes.subarray(0, len)));
        bytes = bytes.subarray(len);
      }
      const resBlocks = interleaveBytes(...blocks);
      const resECC = interleaveBytes(...eccBlocks);
      const res = new Uint8Array(resBlocks.length + resECC.length);
      res.set(resBlocks);
      res.set(resECC, resBlocks.length);
      return res;
    },
    decode(data: Uint8Array) {
      if (data.length !== total)
        throw new Error(`interleave.decode: len(data)=${data.length}, total=${total}`);
      const blocks = [];
      for (let i = 0; i < numBlocks; i++) {
        const isShort = i < shortBlocks;
        blocks.push(new Uint8Array(words + blockLen + (isShort ? 0 : 1)));
      }
      // Short blocks
      let pos = 0;
      for (let i = 0; i < blockLen; i++) {
        for (let j = 0; j < numBlocks; j++) blocks[j][i] = data[pos++];
      }
      // Long blocks
      for (let j = shortBlocks; j < numBlocks; j++) blocks[j][blockLen] = data[pos++];
      // ECC
      for (let i = blockLen; i < blockLen + words; i++) {
        for (let j = 0; j < numBlocks; j++) {
          const isShort = j < shortBlocks;
          blocks[j][i + (isShort ? 0 : 1)] = data[pos++];
        }
      }
      // Decode
      // Error-correct and copy data blocks together into a stream of bytes
      const res: number[] = [];
      for (const block of blocks) res.push(...Array.from(rs.decode(block)).slice(0, -words));
      return Uint8Array.from(res);
    },
  };
}

// Draw
// Generic template per version+ecc+mask. Can be cached, to speedup calculations.
function drawTemplate(
  ver: Version,
  ecc: ErrorCorrection,
  maskIdx: Mask,
  test: boolean = false
): Bitmap {
  const size = info.size.encode(ver);
  let b = new Bitmap(size + 2);
  // Finder patterns
  // We draw full pattern and later slice, since before addition of borders finder is truncated by one pixel on sides
  const finder = new Bitmap(3).rect(0, 3, true).border(1, false).border(1, true).border(1, false);
  b = b
    .embed(0, finder) // top left
    .embed({ x: -finder.width, y: 0 }, finder) // top right
    .embed({ x: 0, y: -finder.height }, finder); // bottom left
  b = b.rectSlice(1, size);
  // Alignment patterns
  const align = new Bitmap(1).rect(0, 1, true).border(1, false).border(1, true);
  const alignPos = info.alignmentPatterns(ver);
  for (const y of alignPos) {
    for (const x of alignPos) {
      if (b.data[y][x] !== undefined) continue;
      b.embed({ x: x - 2, y: y - 2 }, align); // center of pattern should be at position
    }
  }
  // Timing patterns
  b = b
    .hLine({ x: 0, y: 6 }, Infinity, ({ x }, cur) => (cur === undefined ? x % 2 == 0 : cur))
    .vLine({ x: 6, y: 0 }, Infinity, ({ y }, cur) => (cur === undefined ? y % 2 == 0 : cur));
  // Format information
  {
    const bits = info.formatBits(ecc, maskIdx);
    const getBit = (i: number) => !test && ((bits >> i) & 1) == 1;
    // vertical
    for (let i = 0; i < 6; i++) b.data[i][8] = getBit(i); // right of top-left finder
    // TODO: re-write as lines, like:
    // b.vLine({ x: 8, y: 0 }, 6, ({ x, y }) => getBit(y));
    for (let i = 6; i < 8; i++) b.data[i + 1][8] = getBit(i); // after timing pattern
    for (let i = 8; i < 15; i++) b.data[size - 15 + i][8] = getBit(i); // right of bottom-left finder
    // horizontal
    for (let i = 0; i < 8; i++) b.data[8][size - i - 1] = getBit(i); // under top-right finder
    for (let i = 8; i < 9; i++) b.data[8][15 - i - 1 + 1] = getBit(i); // VVV, after timing
    for (let i = 9; i < 15; i++) b.data[8][15 - i - 1] = getBit(i); // under top-left finder
    b.data[size - 8][8] = !test; // bottom-left finder, right
  }
  // Version information
  if (ver >= 7) {
    const bits = info.versionBits(ver);
    for (let i = 0; i < 18; i += 1) {
      const bit = !test && ((bits >> i) & 1) == 1;
      const x = Math.floor(i / 3);
      const y = (i % 3) + size - 8 - 3;
      // two copies
      b.data[x][y] = bit;
      b.data[y][x] = bit;
    }
  }
  return b;
}
// zigzag: bottom->top && top->bottom
function zigzag(
  tpl: Bitmap,
  maskIdx: Mask,
  fn: (x: number, y: number, mask: boolean) => void
): void {
  const size = tpl.height;
  const pattern = PATTERNS[maskIdx];
  // zig-zag pattern
  let dir = -1;
  let y = size - 1;
  // two columns at time
  for (let xOffset = size - 1; xOffset > 0; xOffset -= 2) {
    if (xOffset == 6) xOffset = 5; // skip vertical timing pattern
    for (; ; y += dir) {
      for (let j = 0; j < 2; j += 1) {
        const x = xOffset - j;
        if (tpl.data[y][x] !== undefined) continue; // skip already written elements
        fn(x, y, pattern(x, y));
      }
      if (y + dir < 0 || y + dir >= size) break;
    }
    dir = -dir; // change direction
  }
}
>>>>>>> bc7e7a38

// NOTE: byte encoding is just representation, QR works with strings only. Most decoders will fail on raw byte array,
// since they expect unicode or other text encoding inside bytes
function detectType(str: string): EncodingType {
  let type: EncodingType = 'numeric';
  for (let x of str) {
    if (info.alphabet.numeric.has(x)) continue;
    type = 'alphanumeric';
    if (!info.alphabet.alphanumeric.has(x)) return 'byte';
  }
  return type;
}

// Global symbols in both browsers and Node.js since v11
// See https://github.com/microsoft/TypeScript/issues/31535
declare const TextEncoder: any;

function encode(ver: Version, ecc: ErrorCorrection, data: string, type: EncodingType): Uint8Array {
  let encoded = '';
  let dataLen = data.length;
  if (type === 'numeric') {
    const t = info.alphabet.numeric.decode(data.split(''));
    const n = t.length;
    for (let i = 0; i < n - 2; i += 3) encoded += bin(t[i] * 100 + t[i + 1] * 10 + t[i + 2], 10);
    if (n % 3 === 1) {
      encoded += bin(t[n - 1], 4);
    } else if (n % 3 === 2) {
      encoded += bin(t[n - 2] * 10 + t[n - 1], 7);
    }
  } else if (type === 'alphanumeric') {
    const t = info.alphabet.alphanumeric.decode(data.split(''));
    const n = t.length;
    for (let i = 0; i < n - 1; i += 2) encoded += bin(t[i] * 45 + t[i + 1], 11);
    if (n % 2 == 1) encoded += bin(t[n - 1], 6); // pad if odd number of chars
  } else if (type === 'byte') {
    const utf8 = utf8ToBytes(data);
    dataLen = utf8.length;
    encoded = Array.from(utf8)
      .map((i) => bin(i, 8))
      .join('');
  } else {
    throw new Error('encode: unsupported type');
  }
  const { capacity } = info.capacity(ver, ecc);
  const len = bin(dataLen, info.lengthBits(ver, type));
  let bits = info.modeBits[type] + len + encoded;
  if (bits.length > capacity) throw new Error('Capacity overflow');
  // Terminator
  bits += '0'.repeat(Math.min(4, Math.max(0, capacity - bits.length)));
  // Pad bits string untill full byte
  if (bits.length % 8) bits += '0'.repeat(8 - (bits.length % 8));
  // Add padding until capacity is full
  const padding = '1110110000010001';
  for (let idx = 0; bits.length !== capacity; idx++) bits += padding[idx % padding.length];
  // Convert a bitstring to array of bytes
  const bytes = Uint8Array.from(bits.match(/(.{8})/g)!.map((i) => Number(`0b${i}`)));
  return interleave(ver, ecc).encode(bytes);
}

// DRAW
function drawQR(
  ver: Version,
  ecc: ErrorCorrection,
  data: Uint8Array,
  maskIdx: Mask,
  test: boolean = false
): Bitmap {
  const b = drawTemplate(ver, ecc, maskIdx, test);
  let i = 0;
  const need = 8 * data.length;
  zigzag(b, maskIdx, (x, y, mask) => {
    let value = false;
    if (i < need) {
      value = ((data[i >>> 3] >> ((7 - i) & 7)) & 1) !== 0;
      i++;
    }
    b.data[y][x] = value !== mask; // !== as xor
  });
  if (i !== need) throw new Error('QR: bytes left after draw');
  return b;
}

// Selects best mask according to penalty, if no mask is provided
function drawQRBest(ver: Version, ecc: ErrorCorrection, data: Uint8Array, maskIdx?: Mask): Bitmap {
  if (maskIdx === undefined) {
    const bestMask = utils.best<Mask>(); // Use utils.best here
    for (let mask = 0; mask < PATTERNS.length; mask++)
      bestMask.add(penalty(drawQR(ver, ecc, data, mask as Mask, true)), mask as Mask);
    maskIdx = bestMask.get();
  }
  if (maskIdx === undefined) throw new Error('Cannot find mask'); // Should never happen
  return drawQR(ver, ecc, data, maskIdx);
}

/** QR Code generation options. */
export type QrOpts = {
  ecc?: ErrorCorrection | undefined;
  encoding?: EncodingType | undefined;
  version?: Version | undefined;
  mask?: number | undefined; // Allow number for input flexibility
  border?: number | undefined;
  scale?: number | undefined;
};
<<<<<<< HEAD

=======
export type SvgQrOpts = {
  /**
   * Controls how cells are generated within the SVG.
   *
   * If `true`:
   *   - Cells are drawn using a single `path` element.
   *   - Pro: significantly reduces the size of the QR code (>70% smaller than
   *     unoptimized).
   *   - Con: less flexible with visually customizing cell shapes.
   *
   * If `false`:
   *   - Each cell is drawn with its own `rect` element.
   *   - Pro: allows more flexibility with visually customizing cells shapes.
   *   - Con: significantly increases the QR code size (>230% larger than
   *     optimized).
   *
   * @default true
   */
  optimize?: boolean | undefined;
};
function validateECC(ec: ErrorCorrection) {
  if (!ECMode.includes(ec))
    throw new Error(`Invalid error correction mode=${ec}. Expected: ${ECMode}`);
}
function validateEncoding(enc: EncodingType) {
  if (!Encoding.includes(enc))
    throw new Error(`Encoding: invalid mode=${enc}. Expected: ${Encoding}`);
  if (enc === 'kanji' || enc === 'eci')
    throw new Error(`Encoding: ${enc} is not supported (yet?).`);
}
function validateMask(mask: Mask) {
  if (![0, 1, 2, 3, 4, 5, 6, 7].includes(mask) || !PATTERNS[mask])
    throw new Error(`Invalid mask=${mask}. Expected number [0..7]`);
}
>>>>>>> bc7e7a38
export type Output = 'raw' | 'ascii' | 'term' | 'gif' | 'svg';

/**
 * Encodes (creates / generates) QR code.
 * @param text text that would be encoded
 * @param output output type: raw, ascii, svg, gif, or term
 * @param opts
 * @example
```js
const txt = 'Hello world';
const ascii = encodeQR(txt, 'ascii'); // Not all fonts are supported
const terminalFriendly = encodeQR(txt, 'term'); // 2x larger, all fonts are OK
const gifBytes = encodeQR(txt, 'gif'); // Uncompressed GIF
const svgElement = encodeQR(txt, 'svg'); // SVG vector image element
const array = encodeQR(txt, 'raw'); // 2d array for canvas or other libs
```
 */
export function encodeQR(text: string, output: 'raw', opts?: QrOpts): boolean[][];
export function encodeQR(text: string, output: 'ascii' | 'term', opts?: QrOpts): string;
export function encodeQR(text: string, output: 'svg', opts?: QrOpts & SvgQrOpts): string;
export function encodeQR(text: string, output: 'gif', opts?: QrOpts): Uint8Array;
<<<<<<< HEAD
export function encodeQR(
  text: string,
  output: Output = 'raw',
  opts: QrOpts = {}
): boolean[][] | string | Uint8Array {
=======
export function encodeQR(text: string, output: Output = 'raw', opts: QrOpts & SvgQrOpts = {}) {
>>>>>>> bc7e7a38
  const ecc = opts.ecc !== undefined ? opts.ecc : 'medium';
  validateECC(ecc);
  const encoding = opts.encoding !== undefined ? opts.encoding : detectType(text);
  validateEncoding(encoding);
  // Validate mask only if provided, cast to Mask type for internal use
  const maskOpt = opts.mask !== undefined ? (opts.mask as Mask) : undefined;
  if (maskOpt !== undefined) validateMask(maskOpt);

  const scale = opts.scale !== undefined ? opts.scale : 1;
  let ver = opts.version;
  let data: Uint8Array | undefined,
    err: Error | undefined = new Error('Unknown error'); // Initialize err properly

  if (ver !== undefined) {
    validateVersion(ver);
    try {
      data = encode(ver, ecc, text, encoding);
      err = undefined; // Clear error if encoding succeeds
    } catch (e) {
      err = e instanceof Error ? e : new Error(String(e));
    }
  } else {
    // If no version is provided, try to find smallest one which fits
    err = undefined; // Clear initial error
    for (let i = 1; i <= 40; i++) {
      try {
        data = encode(i, ecc, text, encoding);
        ver = i;
        err = undefined; // Clear error if encoding succeeds
        break; // Found a suitable version
      } catch (e) {
        err = e instanceof Error ? e : new Error(String(e));
        // Continue trying next version
      }
    }
  }

  // If after trying all versions (or the specified one), we still have an error or no data/version
  if (err || !ver || !data) {
    throw (
      err ||
      new Error(
        'Could not encode QR code. Data may be too long for any version or an unknown error occurred.'
      )
    );
  }

  // We have valid ver and data here
  let res = drawQRBest(ver, ecc, data, maskOpt);
  res.assertDrawn();

  const border = opts.border === undefined ? 2 : opts.border;
  if (!Number.isSafeInteger(border) || border < 0) throw new Error(`invalid border size=${border}`); // Added check for negative border
  if (border > 0) {
    res = res.border(border, false); // Add border only if border > 0
  }

  // Scaling for non-vector outputs
  if (opts.scale !== undefined && opts.scale > 1 && ['raw', 'ascii', 'term'].includes(output)) {
    if (!Number.isSafeInteger(opts.scale) || opts.scale <= 0) {
      throw new Error(`invalid scale factor: ${opts.scale}`);
    }
    res = res.scale(opts.scale);
  }

  // TODO: This main function needs to be adapted for 2LQR to generate patternMap
  // For now, assume patternMap is passed somehow (e.g., via opts for testing)
  const patternMap = (opts as any).patternMap as (number | undefined)[][] | undefined;

  if (output === 'raw')
    return res.data as boolean[][]; // Assert type here
  else if (output === 'ascii') return res.toASCII();
<<<<<<< HEAD
  else if (output === 'svg') return res.toSVG(patternMap);
  else if (output === 'gif')
    return res.toGIF(patternMap, scale); // Pass scale for GIF pixel size
=======
  else if (output === 'svg') return res.toSVG(opts.optimize);
  else if (output === 'gif') return res.toGIF();
>>>>>>> bc7e7a38
  else if (output === 'term') return res.toTerm();
  else throw new Error(`Unknown output: ${output}`);
}

export default encodeQR;

// Define the type for the internal index exports
export type InternalIndexType = {
  encode: typeof encode;
  detectType: typeof detectType;
  drawQR: typeof drawQR;
  drawQRBest: typeof drawQRBest;
  // penalty is already exported from core_utils, no need to re-export here unless desired
};

// Export internal functions for use by other modules like dual/encoder
export const _internalIndex: InternalIndexType = {
  encode: encode,
  detectType: detectType,
  drawQR: drawQR,
  drawQRBest: drawQRBest,
};<|MERGE_RESOLUTION|>--- conflicted
+++ resolved
@@ -32,7 +32,6 @@
 ```
  */
 
-<<<<<<< HEAD
 // Import necessary items from core_utils
 import {
   Bitmap,
@@ -82,853 +81,6 @@
 export type { ErrorCorrection, Version, Mask, EncodingType, Point, Size, Image };
 
 // --- Main Encoding Logic --- (Depends on functions imported above)
-=======
-// We do not use newline escape code directly in strings because it's not parser-friendly
-const chCodes = { newline: 10, reset: 27 };
-
-export interface Coder<F, T> {
-  encode(from: F): T;
-  decode(to: T): F;
-}
-
-function assertNumber(n: number) {
-  if (!Number.isSafeInteger(n)) throw new Error(`integer expected: ${n}`);
-}
-
-function validateVersion(ver: Version): void {
-  if (!Number.isSafeInteger(ver) || ver < 1 || ver > 40)
-    throw new Error(`Invalid version=${ver}. Expected number [1..40]`);
-}
-
-function bin(dec: number, pad: number): string {
-  return dec.toString(2).padStart(pad, '0');
-}
-
-function mod(a: number, b: number): number {
-  const result = a % b;
-  return result >= 0 ? result : b + result;
-}
-
-function fillArr<T>(length: number, val: T): T[] {
-  return new Array(length).fill(val);
-}
-
-/**
- * Interleaves byte blocks.
- * @param blocks [[1, 2, 3], [4, 5, 6]]
- * @returns [1, 4, 2, 5, 3, 6]
- */
-function interleaveBytes(...blocks: Uint8Array[]): Uint8Array {
-  let len = 0;
-  for (const b of blocks) len = Math.max(len, b.length);
-  const res = [];
-  for (let i = 0; i < len; i++) {
-    for (const b of blocks) {
-      if (i >= b.length) continue; // outside of block, skip
-      res.push(b[i]);
-    }
-  }
-  return new Uint8Array(res);
-}
-
-function includesAt<T>(lst: T[], pattern: T[], index: number): boolean {
-  if (index < 0 || index + pattern.length > lst.length) return false;
-  for (let i = 0; i < pattern.length; i++) if (pattern[i] !== lst[index + i]) return false;
-  return true;
-}
-// Optimize for minimal score/penalty
-function best<T>(): {
-  add(score: number, value: T): void;
-  get: () => T | undefined;
-  score: () => number;
-} {
-  let best: T | undefined;
-  let bestScore = Infinity;
-  return {
-    add(score: number, value: T): void {
-      if (score >= bestScore) return;
-      best = value;
-      bestScore = score;
-    },
-    get: (): T | undefined => best,
-    score: (): number => bestScore,
-  };
-}
-
-// Based on https://github.com/paulmillr/scure-base/blob/main/index.ts
-function alphabet(
-  alphabet: string
-): Coder<number[], string[]> & { has: (char: string) => boolean } {
-  return {
-    has: (char: string) => alphabet.includes(char),
-    decode: (input: string[]) => {
-      if (!Array.isArray(input) || (input.length && typeof input[0] !== 'string'))
-        throw new Error('alphabet.decode input should be array of strings');
-      return input.map((letter) => {
-        if (typeof letter !== 'string')
-          throw new Error(`alphabet.decode: not string element=${letter}`);
-        const index = alphabet.indexOf(letter);
-        if (index === -1) throw new Error(`Unknown letter: "${letter}". Allowed: ${alphabet}`);
-        return index;
-      });
-    },
-    encode: (digits: number[]) => {
-      if (!Array.isArray(digits) || (digits.length && typeof digits[0] !== 'number'))
-        throw new Error('alphabet.encode input should be an array of numbers');
-      return digits.map((i) => {
-        assertNumber(i);
-        if (i < 0 || i >= alphabet.length)
-          throw new Error(`Digit index outside alphabet: ${i} (alphabet: ${alphabet.length})`);
-        return alphabet[i];
-      });
-    },
-  };
-}
-
-/*
-Basic bitmap structure for two colors (black & white) small images.
-- undefined is used as a marker whether cell was written or not
-- Internal array structure:
-  boolean?[y][x], where Y is row and X is column (similar to cartesian system):
-     ____X
-    |
-  Y |
-- For most `draw` calls, structure is mutable. Reason for this:
-  it would be wasteful to copy full nested array structure on a single cell change
-- Nested structure is easy to work with, but it can be flattened for performance
-- There can be memory-efficient way to store bitmap (numbers), however, most operations
-  will work on a single bit anyway. It will only reduce storage without
-  significant performance impact, but will increase code complexity
-*/
-export type Point = { x: number; y: number };
-export type Size = { height: number; width: number };
-export type Image = Size & { data: Uint8Array | Uint8ClampedArray | number[] };
-type DrawValue = boolean | undefined; // undefined=not written, true=foreground, false=background
-// value or fn returning value based on coords
-type DrawFn = DrawValue | ((c: Point, curr: DrawValue) => DrawValue);
-type ReadFn = (c: Point, curr: DrawValue) => void;
-export class Bitmap {
-  private static size(size: Size | number, limit?: Size) {
-    if (typeof size === 'number') size = { height: size, width: size };
-    if (!Number.isSafeInteger(size.height) && size.height !== Infinity)
-      throw new Error(`Bitmap: invalid height=${size.height} (${typeof size.height})`);
-    if (!Number.isSafeInteger(size.width) && size.width !== Infinity)
-      throw new Error(`Bitmap: invalid width=${size.width} (${typeof size.width})`);
-    if (limit !== undefined) {
-      // Clamp length, so it won't overflow, also allows to use Infinity, so we draw until end
-      size = {
-        width: Math.min(size.width, limit.width),
-        height: Math.min(size.height, limit.height),
-      };
-    }
-    return size;
-  }
-  static fromString(s: string): Bitmap {
-    // Remove linebreaks on start and end, so we draw in `` section
-    s = s.replace(/^\n+/g, '').replace(/\n+$/g, '');
-    const lines = s.split(String.fromCharCode(chCodes.newline));
-    const height = lines.length;
-    const data = new Array(height);
-    let width: number | undefined;
-    for (const line of lines) {
-      const row = line.split('').map((i) => {
-        if (i === 'X') return true;
-        if (i === ' ') return false;
-        if (i === '?') return undefined;
-        throw new Error(`Bitmap.fromString: unknown symbol=${i}`);
-      });
-      if (width && row.length !== width)
-        throw new Error(`Bitmap.fromString different row sizes: width=${width} cur=${row.length}`);
-      width = row.length;
-      data.push(row);
-    }
-    if (!width) width = 0;
-    return new Bitmap({ height, width }, data);
-  }
-
-  data: DrawValue[][];
-  height: number;
-  width: number;
-  constructor(size: Size | number, data?: DrawValue[][]) {
-    const { height, width } = Bitmap.size(size);
-    this.data = data || Array.from({ length: height }, () => fillArr(width, undefined));
-    this.height = height;
-    this.width = width;
-  }
-  point(p: Point): DrawValue {
-    return this.data[p.y][p.x];
-  }
-  isInside(p: Point): boolean {
-    return 0 <= p.x && p.x < this.width && 0 <= p.y && p.y < this.height;
-  }
-  size(offset?: Point | number): {
-    height: number;
-    width: number;
-  } {
-    if (!offset) return { height: this.height, width: this.width };
-    const { x, y } = this.xy(offset);
-    return { height: this.height - y, width: this.width - x };
-  }
-  private xy(c: Point | number) {
-    if (typeof c === 'number') c = { x: c, y: c };
-    if (!Number.isSafeInteger(c.x)) throw new Error(`Bitmap: invalid x=${c.x}`);
-    if (!Number.isSafeInteger(c.y)) throw new Error(`Bitmap: invalid y=${c.y}`);
-    // Do modulo, so we can use negative positions
-    c.x = mod(c.x, this.width);
-    c.y = mod(c.y, this.height);
-    return c;
-  }
-  // Basically every operation can be represented as rect
-  rect(c: Point | number, size: Size | number, value: DrawFn): this {
-    const { x, y } = this.xy(c);
-    const { height, width } = Bitmap.size(size, this.size({ x, y }));
-    for (let yPos = 0; yPos < height; yPos++) {
-      for (let xPos = 0; xPos < width; xPos++) {
-        // NOTE: we use give function relative coordinates inside box
-        this.data[y + yPos][x + xPos] =
-          typeof value === 'function'
-            ? value({ x: xPos, y: yPos }, this.data[y + yPos][x + xPos])
-            : value;
-      }
-    }
-    return this;
-  }
-  // returns rectangular part of bitmap
-  rectRead(c: Point | number, size: Size | number, fn: ReadFn): this {
-    return this.rect(c, size, (c, cur) => {
-      fn(c, cur);
-      return cur;
-    });
-  }
-  // Horizontal & vertical lines
-  hLine(c: Point | number, len: number, value: DrawFn): this {
-    return this.rect(c, { width: len, height: 1 }, value);
-  }
-  vLine(c: Point | number, len: number, value: DrawFn): this {
-    return this.rect(c, { width: 1, height: len }, value);
-  }
-  // add border
-  border(border = 2, value: DrawValue): Bitmap {
-    const height = this.height + 2 * border;
-    const width = this.width + 2 * border;
-    const v = fillArr(border, value);
-    const h: DrawValue[][] = Array.from({ length: border }, () => fillArr(width, value));
-    return new Bitmap({ height, width }, [...h, ...this.data.map((i) => [...v, ...i, ...v]), ...h]);
-  }
-  // Embed another bitmap on coordinates
-  embed(c: Point | number, bm: Bitmap): this {
-    return this.rect(c, bm.size(), ({ x, y }) => bm.data[y][x]);
-  }
-  // returns rectangular part of bitmap
-  rectSlice(c: Point | number, size: Size | number = this.size()): Bitmap {
-    const rect = new Bitmap(Bitmap.size(size, this.size(this.xy(c))));
-    this.rect(c, size, ({ x, y }, cur) => (rect.data[y][x] = cur));
-    return rect;
-  }
-  // Change shape, replace rows with columns (data[y][x] -> data[x][y])
-  inverse(): Bitmap {
-    const { height, width } = this;
-    const res = new Bitmap({ height: width, width: height });
-    return res.rect({ x: 0, y: 0 }, Infinity, ({ x, y }) => this.data[x][y]);
-  }
-  // Each pixel size is multiplied by factor
-  scale(factor: number): Bitmap {
-    if (!Number.isSafeInteger(factor) || factor > 1024)
-      throw new Error(`invalid scale factor: ${factor}`);
-    const { height, width } = this;
-    const res = new Bitmap({ height: factor * height, width: factor * width });
-    return res.rect(
-      { x: 0, y: 0 },
-      Infinity,
-      ({ x, y }) => this.data[Math.floor(y / factor)][Math.floor(x / factor)]
-    );
-  }
-  clone(): Bitmap {
-    const res = new Bitmap(this.size());
-    return res.rect({ x: 0, y: 0 }, this.size(), ({ x, y }) => this.data[y][x]);
-  }
-  // Ensure that there is no undefined values left
-  assertDrawn(): void {
-    this.rectRead(0, Infinity, (_, cur) => {
-      if (typeof cur !== 'boolean') throw new Error(`Invalid color type=${typeof cur}`);
-    });
-  }
-  // Simple string representation for debugging
-  toString(): string {
-    return this.data
-      .map((i) => i.map((j) => (j === undefined ? '?' : j ? 'X' : ' ')).join(''))
-      .join(String.fromCharCode(chCodes.newline));
-  }
-  toASCII(): string {
-    const { height, width, data } = this;
-    let out = '';
-    // Terminal character height is x2 of character width, so we process two rows of bitmap
-    // to produce one row of ASCII
-    for (let y = 0; y < height; y += 2) {
-      for (let x = 0; x < width; x++) {
-        const first = data[y][x];
-        const second = y + 1 >= height ? true : data[y + 1][x]; // if last row outside bitmap, make it black
-        if (!first && !second)
-          out += '█'; // both rows white (empty)
-        else if (!first && second)
-          out += '▀'; // top row white
-        else if (first && !second)
-          out += '▄'; // down row white
-        else if (first && second) out += ' '; // both rows black
-      }
-      out += String.fromCharCode(chCodes.newline);
-    }
-    return out;
-  }
-  toTerm(): string {
-    const cc = String.fromCharCode(chCodes.reset);
-    const reset = cc + '[0m';
-    const whiteBG = cc + '[1;47m  ' + reset;
-    const darkBG = cc + `[40m  ` + reset;
-    return this.data
-      .map((i) => i.map((j) => (j ? darkBG : whiteBG)).join(''))
-      .join(String.fromCharCode(chCodes.newline));
-  }
-  toSVG(optimize = true): string {
-    let out = `<svg viewBox="0 0 ${this.width} ${this.height}" xmlns="http://www.w3.org/2000/svg">`;
-    // Construct optimized SVG path data.
-    let pathData = '';
-    let prevPoint: Point | undefined;
-    this.rectRead(0, Infinity, (point, val) => {
-      if (!val) return;
-      const { x, y } = point;
-
-      if (!optimize) {
-        out += `<rect x="${x}" y="${y}" width="1" height="1" />`;
-        return;
-      }
-
-      // https://developer.mozilla.org/en-US/docs/Web/SVG/Reference/Attribute/d#path_commands
-
-      // Determine the shortest way to represent the initial cursor movement.
-      // M - Move cursor (without drawing) to absolute coordinate pair.
-      let m = `M${x} ${y}`;
-      // Only allow using the relative cursor move command if previous points
-      // were drawn.
-      if (prevPoint) {
-        // m - Move cursor (without drawing) to relative coordinate pair.
-        const relM = `m${x - prevPoint.x} ${y - prevPoint.y}`;
-        if (relM.length <= m.length) m = relM;
-      }
-
-      // Determine the shortest way to represent the cell's bottom line draw.
-      // H - Draw line from cursor position to absolute x coordinate.
-      // h - Draw line from cursor position to relative x coordinate.
-      const bH = x < 10 ? `H${x}` : 'h-1';
-
-      // v - Draw line from cursor position to relative y coordinate.
-      // Z - Close path (draws line from cursor position to M coordinate).
-      pathData += `${m}h1v1${bH}Z`;
-      prevPoint = point;
-    });
-    if (optimize) out += `<path d="${pathData}"/>`;
-    out += `</svg>`;
-    return out;
-  }
-  toGIF(): Uint8Array {
-    // NOTE: Small, but inefficient implementation.
-    // Uses 1 byte per pixel.
-    const u16le = (i: number) => [i & 0xff, (i >>> 8) & 0xff];
-    const dims = [...u16le(this.width), ...u16le(this.height)];
-    const data: number[] = [];
-    this.rectRead(0, Infinity, (_, cur) => data.push(+(cur === true)));
-    const N = 126; // Block size
-    // prettier-ignore
-    const bytes = [
-      0x47, 0x49, 0x46, 0x38, 0x37, 0x61, ...dims, 0xf6, 0x00, 0x00, 0xff, 0xff, 0xff,
-      ...fillArr(3 * 127, 0x00), 0x2c, 0x00, 0x00, 0x00, 0x00, ...dims, 0x00, 0x07
-    ];
-    const fullChunks = Math.floor(data.length / N);
-    // Full blocks
-    for (let i = 0; i < fullChunks; i++)
-      bytes.push(N + 1, 0x80, ...data.slice(N * i, N * (i + 1)).map((i) => +i));
-    // Remaining bytes
-    bytes.push((data.length % N) + 1, 0x80, ...data.slice(fullChunks * N).map((i) => +i));
-    bytes.push(0x01, 0x81, 0x00, 0x3b);
-    return new Uint8Array(bytes);
-  }
-  toImage(isRGB = false): Image {
-    const { height, width } = this.size();
-    const data = new Uint8Array(height * width * (isRGB ? 3 : 4));
-    let i = 0;
-    for (let y = 0; y < height; y++) {
-      for (let x = 0; x < width; x++) {
-        const value = !!this.data[y][x] ? 0 : 255;
-        data[i++] = value;
-        data[i++] = value;
-        data[i++] = value;
-        if (!isRGB) data[i++] = 255; // alpha channel
-      }
-    }
-    return { height, width, data };
-  }
-}
-// End of utils
-
-// Runtime type-checking
-/** Error correction mode. low: 7%, medium: 15%, quartile: 25%, high: 30% */
-export const ECMode = ['low', 'medium', 'quartile', 'high'] as const;
-/** Error correction mode. */
-export type ErrorCorrection = (typeof ECMode)[number];
-/** QR Code version. */
-export type Version = number; // 1..40
-/** QR Code mask type */
-export type Mask = (0 | 1 | 2 | 3 | 4 | 5 | 6 | 7) & keyof typeof PATTERNS; // 0..7
-/** QR Code encoding */
-export const Encoding = ['numeric', 'alphanumeric', 'byte', 'kanji', 'eci'] as const;
-/** QR Code encoding type */
-export type EncodingType = (typeof Encoding)[number];
-
-// Various constants & tables
-// prettier-ignore
-const BYTES = [
-// 1,  2,  3,   4,   5,   6,   7,   8,   9,  10,  11,  12,  13,  14,  15,  16,  17,  18,  19,   20,
-  26, 44, 70, 100, 134, 172, 196, 242, 292, 346, 404, 466, 532, 581, 655, 733, 815, 901, 991, 1085,
-//  21,   22,   23,   24,   25,   26,   27,   28,   29,   30,   31,   32,   33,   34,   35,   36,   37,   38,   39,   40
-  1156, 1258, 1364, 1474, 1588, 1706, 1828, 1921, 2051, 2185, 2323, 2465, 2611, 2761, 2876, 3034, 3196, 3362, 3532, 3706,
-];
-// prettier-ignore
-const WORDS_PER_BLOCK = {
-  // Version 1,  2,  3,  4,  5,  6,  7,  8,  9, 10, 11, 12, 13, 14, 15, 16, 17, 18, 19, 20, 21, 22, 23, 24, 25, 26, 27, 28, 29, 30, 31, 32, 33, 34, 35, 36, 37, 38, 39, 40
-  low:      [7,  10, 15, 20, 26, 18, 20, 24, 30, 18, 20, 24, 26, 30, 22, 24, 28, 30, 28, 28, 28, 28, 30, 30, 26, 28, 30, 30, 30, 30, 30, 30, 30, 30, 30, 30, 30, 30, 30, 30],
-  medium:   [10, 16, 26, 18, 24, 16, 18, 22, 22, 26, 30, 22, 22, 24, 24, 28, 28, 26, 26, 26, 26, 28, 28, 28, 28, 28, 28, 28, 28, 28, 28, 28, 28, 28, 28, 28, 28, 28, 28, 28],
-  quartile: [13, 22, 18, 26, 18, 24, 18, 22, 20, 24, 28, 26, 24, 20, 30, 24, 28, 28, 26, 30, 28, 30, 30, 30, 30, 28, 30, 30, 30, 30, 30, 30, 30, 30, 30, 30, 30, 30, 30, 30],
-  high:    [17, 28, 22, 16, 22, 28, 26, 26, 24, 28, 24, 28, 22, 24, 24, 30, 28, 28, 26, 28, 30, 24, 30, 30, 30, 30, 30, 30, 30, 30, 30, 30, 30, 30, 30, 30, 30, 30, 30, 30],
-};
-// prettier-ignore
-const ECC_BLOCKS = {
-	// Version   1, 2, 3, 4, 5, 6, 7, 8, 9,10, 11, 12, 13, 14, 15, 16, 17, 18, 19, 20, 21, 22, 23, 24, 25, 26, 27, 28, 29, 30, 31, 32, 33, 34, 35, 36, 37, 38, 39, 40
-	low:      [  1, 1, 1, 1, 1, 2, 2, 2, 2, 4,  4,  4,  4,  4,  6,  6,  6,  6,  7,  8,  8,  9,  9, 10, 12, 12, 12, 13, 14, 15, 16, 17, 18, 19, 19, 20, 21, 22, 24, 25],
-	medium:   [  1, 1, 1, 2, 2, 4, 4, 4, 5, 5,  5,  8,  9,  9, 10, 10, 11, 13, 14, 16, 17, 17, 18, 20, 21, 23, 25, 26, 28, 29, 31, 33, 35, 37, 38, 40, 43, 45, 47, 49],
-	quartile: [  1, 1, 2, 2, 4, 4, 6, 6, 8, 8,  8, 10, 12, 16, 12, 17, 16, 18, 21, 20, 23, 23, 25, 27, 29, 34, 34, 35, 38, 40, 43, 45, 48, 51, 53, 56, 59, 62, 65, 68],
-	high:    [  1, 1, 2, 4, 4, 4, 5, 6, 8, 8, 11, 11, 16, 16, 18, 16, 19, 21, 25, 25, 25, 34, 30, 32, 35, 37, 40, 42, 45, 48, 51, 54, 57, 60, 63, 66, 70, 74, 77, 81],
-};
-
-const info = {
-  size: {
-    encode: (ver: Version) => 21 + 4 * (ver - 1), // ver1 = 21, ver40=177 blocks
-    decode: (size: number) => (size - 17) / 4,
-  } as Coder<Version, number>,
-  sizeType: (ver: Version) => Math.floor((ver + 7) / 17),
-  // Based on https://codereview.stackexchange.com/questions/74925/algorithm-to-generate-this-alignment-pattern-locations-table-for-qr-codes
-  alignmentPatterns(ver: Version) {
-    if (ver === 1) return [];
-    const first = 6;
-    const last = info.size.encode(ver) - first - 1;
-    const distance = last - first;
-    const count = Math.ceil(distance / 28);
-    let interval = Math.floor(distance / count);
-    if (interval % 2) interval += 1;
-    else if ((distance % count) * 2 >= count) interval += 2;
-    const res = [first];
-    for (let m = 1; m < count; m++) res.push(last - (count - m) * interval);
-    res.push(last);
-    return res;
-  },
-  ECCode: {
-    low: 0b01,
-    medium: 0b00,
-    quartile: 0b11,
-    high: 0b10,
-  } as Record<ErrorCorrection, number>,
-  formatMask: 0b101010000010010,
-  formatBits(ecc: ErrorCorrection, maskIdx: Mask) {
-    const data = (info.ECCode[ecc] << 3) | maskIdx;
-    let d = data;
-    for (let i = 0; i < 10; i++) d = (d << 1) ^ ((d >> 9) * 0b10100110111);
-    return ((data << 10) | d) ^ info.formatMask;
-  },
-  versionBits(ver: Version) {
-    let d = ver;
-    for (let i = 0; i < 12; i++) d = (d << 1) ^ ((d >> 11) * 0b1111100100101);
-    return (ver << 12) | d;
-  },
-  alphabet: {
-    numeric: alphabet('0123456789'),
-    alphanumerc: alphabet('0123456789ABCDEFGHIJKLMNOPQRSTUVWXYZ $%*+-./:'),
-  }, // as Record<EncodingType, ReturnType<typeof alphabet>>,
-  lengthBits(ver: Version, type: EncodingType) {
-    const table: Record<EncodingType, [number, number, number]> = {
-      numeric: [10, 12, 14],
-      alphanumeric: [9, 11, 13],
-      byte: [8, 16, 16],
-      kanji: [8, 10, 12],
-      eci: [0, 0, 0],
-    };
-    return table[type][info.sizeType(ver)];
-  },
-  modeBits: {
-    numeric: '0001',
-    alphanumeric: '0010',
-    byte: '0100',
-    kanji: '1000',
-    eci: '0111',
-  },
-  capacity(ver: Version, ecc: ErrorCorrection) {
-    const bytes = BYTES[ver - 1];
-    const words = WORDS_PER_BLOCK[ecc][ver - 1];
-    const numBlocks = ECC_BLOCKS[ecc][ver - 1];
-    const blockLen = Math.floor(bytes / numBlocks) - words;
-    const shortBlocks = numBlocks - (bytes % numBlocks);
-    return {
-      words,
-      numBlocks,
-      shortBlocks,
-      blockLen,
-      capacity: (bytes - words * numBlocks) * 8,
-      total: (words + blockLen) * numBlocks + numBlocks - shortBlocks,
-    };
-  },
-};
-
-const PATTERNS: readonly ((x: number, y: number) => boolean)[] = [
-  (x, y) => (x + y) % 2 == 0,
-  (_x, y) => y % 2 == 0,
-  (x, _y) => x % 3 == 0,
-  (x, y) => (x + y) % 3 == 0,
-  (x, y) => (Math.floor(y / 2) + Math.floor(x / 3)) % 2 == 0,
-  (x, y) => ((x * y) % 2) + ((x * y) % 3) == 0,
-  (x, y) => (((x * y) % 2) + ((x * y) % 3)) % 2 == 0,
-  (x, y) => (((x + y) % 2) + ((x * y) % 3)) % 2 == 0,
-] as const;
-
-// Galois field && reed-solomon encoding
-const GF = {
-  tables: ((p_poly) => {
-    const exp = fillArr(256, 0);
-    const log = fillArr(256, 0);
-    for (let i = 0, x = 1; i < 256; i++) {
-      exp[i] = x;
-      log[x] = i;
-      x <<= 1;
-      if (x & 0x100) x ^= p_poly;
-    }
-    return { exp, log };
-  })(0x11d),
-  exp: (x: number) => GF.tables.exp[x],
-  log(x: number) {
-    if (x === 0) throw new Error(`GF.log: invalid arg=${x}`);
-    return GF.tables.log[x] % 255;
-  },
-  mul(x: number, y: number) {
-    if (x === 0 || y === 0) return 0;
-    return GF.tables.exp[(GF.tables.log[x] + GF.tables.log[y]) % 255];
-  },
-  add: (x: number, y: number) => x ^ y,
-  pow: (x: number, e: number) => GF.tables.exp[(GF.tables.log[x] * e) % 255],
-  inv(x: number) {
-    if (x === 0) throw new Error(`GF.inverse: invalid arg=${x}`);
-    return GF.tables.exp[255 - GF.tables.log[x]];
-  },
-  polynomial(poly: number[]) {
-    if (poly.length == 0) throw new Error('GF.polymomial: invalid length');
-    if (poly[0] !== 0) return poly;
-    // Strip leading zeros
-    let i = 0;
-    for (; i < poly.length - 1 && poly[i] == 0; i++);
-    return poly.slice(i);
-  },
-  monomial(degree: number, coefficient: number) {
-    if (degree < 0) throw new Error(`GF.monomial: invalid degree=${degree}`);
-    if (coefficient == 0) return [0];
-    let coefficients = fillArr(degree + 1, 0);
-    coefficients[0] = coefficient;
-    return GF.polynomial(coefficients);
-  },
-  degree: (a: number[]) => a.length - 1,
-  coefficient: (a: any, degree: number) => a[GF.degree(a) - degree],
-  mulPoly(a: number[], b: number[]) {
-    if (a[0] === 0 || b[0] === 0) return [0];
-    const res = fillArr(a.length + b.length - 1, 0);
-    for (let i = 0; i < a.length; i++) {
-      for (let j = 0; j < b.length; j++) {
-        res[i + j] = GF.add(res[i + j], GF.mul(a[i], b[j]));
-      }
-    }
-    return GF.polynomial(res);
-  },
-  mulPolyScalar(a: number[], scalar: number) {
-    if (scalar == 0) return [0];
-    if (scalar == 1) return a;
-    const res = fillArr(a.length, 0);
-    for (let i = 0; i < a.length; i++) res[i] = GF.mul(a[i], scalar);
-    return GF.polynomial(res);
-  },
-  mulPolyMonomial(a: number[], degree: number, coefficient: number) {
-    if (degree < 0) throw new Error('GF.mulPolyMonomial: invalid degree');
-    if (coefficient == 0) return [0];
-    const res = fillArr(a.length + degree, 0);
-    for (let i = 0; i < a.length; i++) res[i] = GF.mul(a[i], coefficient);
-    return GF.polynomial(res);
-  },
-  addPoly(a: number[], b: number[]) {
-    if (a[0] === 0) return b;
-    if (b[0] === 0) return a;
-    let smaller = a;
-    let larger = b;
-    if (smaller.length > larger.length) [smaller, larger] = [larger, smaller];
-    let sumDiff = fillArr(larger.length, 0);
-    let lengthDiff = larger.length - smaller.length;
-    let s = larger.slice(0, lengthDiff);
-    for (let i = 0; i < s.length; i++) sumDiff[i] = s[i];
-    for (let i = lengthDiff; i < larger.length; i++)
-      sumDiff[i] = GF.add(smaller[i - lengthDiff], larger[i]);
-    return GF.polynomial(sumDiff);
-  },
-  remainderPoly(data: number[], divisor: number[]) {
-    const out = Array.from(data);
-    for (let i = 0; i < data.length - divisor.length + 1; i++) {
-      const elm = out[i];
-      if (elm === 0) continue;
-      for (let j = 1; j < divisor.length; j++) {
-        if (divisor[j] !== 0) out[i + j] = GF.add(out[i + j], GF.mul(divisor[j], elm));
-      }
-    }
-    return out.slice(data.length - divisor.length + 1, out.length);
-  },
-  divisorPoly(degree: number) {
-    let g = [1];
-    for (let i = 0; i < degree; i++) g = GF.mulPoly(g, [1, GF.pow(2, i)]);
-    return g;
-  },
-  evalPoly(poly: any, a: number) {
-    if (a == 0) return GF.coefficient(poly, 0); // Just return the x^0 coefficient
-    let res = poly[0];
-    for (let i = 1; i < poly.length; i++) res = GF.add(GF.mul(a, res), poly[i]);
-    return res;
-  },
-  // TODO: cleanup
-  euclidian(a: number[], b: number[], R: number) {
-    // Force degree(a) >= degree(b)
-    if (GF.degree(a) < GF.degree(b)) [a, b] = [b, a];
-    let rLast = a;
-    let r = b;
-    let tLast = [0];
-    let t = [1];
-    // while degree of Ri ≥ t/2
-    while (2 * GF.degree(r) >= R) {
-      let rLastLast = rLast;
-      let tLastLast = tLast;
-      rLast = r;
-      tLast = t;
-      if (rLast[0] === 0) throw new Error('rLast[0] === 0');
-      r = rLastLast;
-
-      let q = [0];
-      const dltInverse = GF.inv(rLast[0]);
-      while (GF.degree(r) >= GF.degree(rLast) && r[0] !== 0) {
-        const degreeDiff = GF.degree(r) - GF.degree(rLast);
-        const scale = GF.mul(r[0], dltInverse);
-        q = GF.addPoly(q, GF.monomial(degreeDiff, scale));
-        r = GF.addPoly(r, GF.mulPolyMonomial(rLast, degreeDiff, scale));
-      }
-      q = GF.mulPoly(q, tLast);
-      t = GF.addPoly(q, tLastLast);
-      if (GF.degree(r) >= GF.degree(rLast))
-        throw new Error(`Division failed r: ${r}, rLast: ${rLast}`);
-    }
-    const sigmaTildeAtZero = GF.coefficient(t, 0);
-    if (sigmaTildeAtZero == 0) throw new Error('sigmaTilde(0) was zero');
-    const inverse = GF.inv(sigmaTildeAtZero);
-    return [GF.mulPolyScalar(t, inverse), GF.mulPolyScalar(r, inverse)];
-  },
-};
-
-function RS(eccWords: number): Coder<Uint8Array, Uint8Array> {
-  return {
-    encode(from: Uint8Array) {
-      const d = GF.divisorPoly(eccWords);
-      const pol = Array.from(from);
-      pol.push(...d.slice(0, -1).fill(0));
-      return Uint8Array.from(GF.remainderPoly(pol, d));
-    },
-    decode(to: Uint8Array) {
-      const res = to.slice();
-      const poly = GF.polynomial(Array.from(to));
-      // Find errors
-      let syndrome = fillArr(eccWords, 0);
-      let hasError = false;
-      for (let i = 0; i < eccWords; i++) {
-        const evl = GF.evalPoly(poly, GF.exp(i));
-        syndrome[syndrome.length - 1 - i] = evl;
-        if (evl !== 0) hasError = true;
-      }
-      if (!hasError) return res;
-      syndrome = GF.polynomial(syndrome);
-      const monomial = GF.monomial(eccWords, 1);
-      const [errorLocator, errorEvaluator] = GF.euclidian(monomial, syndrome, eccWords);
-      // Error locations
-      const locations = fillArr(GF.degree(errorLocator), 0);
-      let e = 0;
-      for (let i = 1; i < 256 && e < locations.length; i++) {
-        if (GF.evalPoly(errorLocator, i) === 0) locations[e++] = GF.inv(i);
-      }
-      if (e !== locations.length) throw new Error('RS.decode: invalid errors number');
-      for (let i = 0; i < locations.length; i++) {
-        const pos = res.length - 1 - GF.log(locations[i]);
-        if (pos < 0) throw new Error('RS.decode: invalid error location');
-        const xiInverse = GF.inv(locations[i]);
-        let denominator = 1;
-        for (let j = 0; j < locations.length; j++) {
-          if (i === j) continue;
-          denominator = GF.mul(denominator, GF.add(1, GF.mul(locations[j], xiInverse)));
-        }
-        res[pos] = GF.add(
-          res[pos],
-          GF.mul(GF.evalPoly(errorEvaluator, xiInverse), GF.inv(denominator))
-        );
-      }
-      return res;
-    },
-  };
-}
-
-// Interleaves blocks
-function interleave(ver: Version, ecc: ErrorCorrection): Coder<Uint8Array, Uint8Array> {
-  const { words, shortBlocks, numBlocks, blockLen, total } = info.capacity(ver, ecc);
-  const rs = RS(words);
-  return {
-    encode(bytes: Uint8Array) {
-      // Add error correction to bytes
-      const blocks: Uint8Array[] = [];
-      const eccBlocks: Uint8Array[] = [];
-      for (let i = 0; i < numBlocks; i++) {
-        const isShort = i < shortBlocks;
-        const len = blockLen + (isShort ? 0 : 1);
-        blocks.push(bytes.subarray(0, len));
-        eccBlocks.push(rs.encode(bytes.subarray(0, len)));
-        bytes = bytes.subarray(len);
-      }
-      const resBlocks = interleaveBytes(...blocks);
-      const resECC = interleaveBytes(...eccBlocks);
-      const res = new Uint8Array(resBlocks.length + resECC.length);
-      res.set(resBlocks);
-      res.set(resECC, resBlocks.length);
-      return res;
-    },
-    decode(data: Uint8Array) {
-      if (data.length !== total)
-        throw new Error(`interleave.decode: len(data)=${data.length}, total=${total}`);
-      const blocks = [];
-      for (let i = 0; i < numBlocks; i++) {
-        const isShort = i < shortBlocks;
-        blocks.push(new Uint8Array(words + blockLen + (isShort ? 0 : 1)));
-      }
-      // Short blocks
-      let pos = 0;
-      for (let i = 0; i < blockLen; i++) {
-        for (let j = 0; j < numBlocks; j++) blocks[j][i] = data[pos++];
-      }
-      // Long blocks
-      for (let j = shortBlocks; j < numBlocks; j++) blocks[j][blockLen] = data[pos++];
-      // ECC
-      for (let i = blockLen; i < blockLen + words; i++) {
-        for (let j = 0; j < numBlocks; j++) {
-          const isShort = j < shortBlocks;
-          blocks[j][i + (isShort ? 0 : 1)] = data[pos++];
-        }
-      }
-      // Decode
-      // Error-correct and copy data blocks together into a stream of bytes
-      const res: number[] = [];
-      for (const block of blocks) res.push(...Array.from(rs.decode(block)).slice(0, -words));
-      return Uint8Array.from(res);
-    },
-  };
-}
-
-// Draw
-// Generic template per version+ecc+mask. Can be cached, to speedup calculations.
-function drawTemplate(
-  ver: Version,
-  ecc: ErrorCorrection,
-  maskIdx: Mask,
-  test: boolean = false
-): Bitmap {
-  const size = info.size.encode(ver);
-  let b = new Bitmap(size + 2);
-  // Finder patterns
-  // We draw full pattern and later slice, since before addition of borders finder is truncated by one pixel on sides
-  const finder = new Bitmap(3).rect(0, 3, true).border(1, false).border(1, true).border(1, false);
-  b = b
-    .embed(0, finder) // top left
-    .embed({ x: -finder.width, y: 0 }, finder) // top right
-    .embed({ x: 0, y: -finder.height }, finder); // bottom left
-  b = b.rectSlice(1, size);
-  // Alignment patterns
-  const align = new Bitmap(1).rect(0, 1, true).border(1, false).border(1, true);
-  const alignPos = info.alignmentPatterns(ver);
-  for (const y of alignPos) {
-    for (const x of alignPos) {
-      if (b.data[y][x] !== undefined) continue;
-      b.embed({ x: x - 2, y: y - 2 }, align); // center of pattern should be at position
-    }
-  }
-  // Timing patterns
-  b = b
-    .hLine({ x: 0, y: 6 }, Infinity, ({ x }, cur) => (cur === undefined ? x % 2 == 0 : cur))
-    .vLine({ x: 6, y: 0 }, Infinity, ({ y }, cur) => (cur === undefined ? y % 2 == 0 : cur));
-  // Format information
-  {
-    const bits = info.formatBits(ecc, maskIdx);
-    const getBit = (i: number) => !test && ((bits >> i) & 1) == 1;
-    // vertical
-    for (let i = 0; i < 6; i++) b.data[i][8] = getBit(i); // right of top-left finder
-    // TODO: re-write as lines, like:
-    // b.vLine({ x: 8, y: 0 }, 6, ({ x, y }) => getBit(y));
-    for (let i = 6; i < 8; i++) b.data[i + 1][8] = getBit(i); // after timing pattern
-    for (let i = 8; i < 15; i++) b.data[size - 15 + i][8] = getBit(i); // right of bottom-left finder
-    // horizontal
-    for (let i = 0; i < 8; i++) b.data[8][size - i - 1] = getBit(i); // under top-right finder
-    for (let i = 8; i < 9; i++) b.data[8][15 - i - 1 + 1] = getBit(i); // VVV, after timing
-    for (let i = 9; i < 15; i++) b.data[8][15 - i - 1] = getBit(i); // under top-left finder
-    b.data[size - 8][8] = !test; // bottom-left finder, right
-  }
-  // Version information
-  if (ver >= 7) {
-    const bits = info.versionBits(ver);
-    for (let i = 0; i < 18; i += 1) {
-      const bit = !test && ((bits >> i) & 1) == 1;
-      const x = Math.floor(i / 3);
-      const y = (i % 3) + size - 8 - 3;
-      // two copies
-      b.data[x][y] = bit;
-      b.data[y][x] = bit;
-    }
-  }
-  return b;
-}
-// zigzag: bottom->top && top->bottom
-function zigzag(
-  tpl: Bitmap,
-  maskIdx: Mask,
-  fn: (x: number, y: number, mask: boolean) => void
-): void {
-  const size = tpl.height;
-  const pattern = PATTERNS[maskIdx];
-  // zig-zag pattern
-  let dir = -1;
-  let y = size - 1;
-  // two columns at time
-  for (let xOffset = size - 1; xOffset > 0; xOffset -= 2) {
-    if (xOffset == 6) xOffset = 5; // skip vertical timing pattern
-    for (; ; y += dir) {
-      for (let j = 0; j < 2; j += 1) {
-        const x = xOffset - j;
-        if (tpl.data[y][x] !== undefined) continue; // skip already written elements
-        fn(x, y, pattern(x, y));
-      }
-      if (y + dir < 0 || y + dir >= size) break;
-    }
-    dir = -dir; // change direction
-  }
-}
->>>>>>> bc7e7a38
 
 // NOTE: byte encoding is just representation, QR works with strings only. Most decoders will fail on raw byte array,
 // since they expect unicode or other text encoding inside bytes
@@ -1032,44 +184,7 @@
   border?: number | undefined;
   scale?: number | undefined;
 };
-<<<<<<< HEAD
-
-=======
-export type SvgQrOpts = {
-  /**
-   * Controls how cells are generated within the SVG.
-   *
-   * If `true`:
-   *   - Cells are drawn using a single `path` element.
-   *   - Pro: significantly reduces the size of the QR code (>70% smaller than
-   *     unoptimized).
-   *   - Con: less flexible with visually customizing cell shapes.
-   *
-   * If `false`:
-   *   - Each cell is drawn with its own `rect` element.
-   *   - Pro: allows more flexibility with visually customizing cells shapes.
-   *   - Con: significantly increases the QR code size (>230% larger than
-   *     optimized).
-   *
-   * @default true
-   */
-  optimize?: boolean | undefined;
-};
-function validateECC(ec: ErrorCorrection) {
-  if (!ECMode.includes(ec))
-    throw new Error(`Invalid error correction mode=${ec}. Expected: ${ECMode}`);
-}
-function validateEncoding(enc: EncodingType) {
-  if (!Encoding.includes(enc))
-    throw new Error(`Encoding: invalid mode=${enc}. Expected: ${Encoding}`);
-  if (enc === 'kanji' || enc === 'eci')
-    throw new Error(`Encoding: ${enc} is not supported (yet?).`);
-}
-function validateMask(mask: Mask) {
-  if (![0, 1, 2, 3, 4, 5, 6, 7].includes(mask) || !PATTERNS[mask])
-    throw new Error(`Invalid mask=${mask}. Expected number [0..7]`);
-}
->>>>>>> bc7e7a38
+
 export type Output = 'raw' | 'ascii' | 'term' | 'gif' | 'svg';
 
 /**
@@ -1091,15 +206,11 @@
 export function encodeQR(text: string, output: 'ascii' | 'term', opts?: QrOpts): string;
 export function encodeQR(text: string, output: 'svg', opts?: QrOpts & SvgQrOpts): string;
 export function encodeQR(text: string, output: 'gif', opts?: QrOpts): Uint8Array;
-<<<<<<< HEAD
 export function encodeQR(
   text: string,
   output: Output = 'raw',
   opts: QrOpts = {}
 ): boolean[][] | string | Uint8Array {
-=======
-export function encodeQR(text: string, output: Output = 'raw', opts: QrOpts & SvgQrOpts = {}) {
->>>>>>> bc7e7a38
   const ecc = opts.ecc !== undefined ? opts.ecc : 'medium';
   validateECC(ecc);
   const encoding = opts.encoding !== undefined ? opts.encoding : detectType(text);
@@ -1172,14 +283,9 @@
   if (output === 'raw')
     return res.data as boolean[][]; // Assert type here
   else if (output === 'ascii') return res.toASCII();
-<<<<<<< HEAD
   else if (output === 'svg') return res.toSVG(patternMap);
   else if (output === 'gif')
     return res.toGIF(patternMap, scale); // Pass scale for GIF pixel size
-=======
-  else if (output === 'svg') return res.toSVG(opts.optimize);
-  else if (output === 'gif') return res.toGIF();
->>>>>>> bc7e7a38
   else if (output === 'term') return res.toTerm();
   else throw new Error(`Unknown output: ${output}`);
 }
